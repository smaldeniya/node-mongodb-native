--- conflicted
+++ resolved
@@ -9,8 +9,4 @@
   - MONGODB_VERSION=2.4.x
   - MONGODB_VERSION=2.6.x
   - MONGODB_VERSION=3.0.x
-<<<<<<< HEAD
-  - MONGODB_VERSION=3.2.0-rc3
-=======
-  - MONGODB_VERSION=3.2.0-rc4
->>>>>>> 8a473ae9
+  - MONGODB_VERSION=3.2.0-rc4