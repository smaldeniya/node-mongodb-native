"use strict";

var parse = require('./url_parser')
  , Server = require('./server')
  , Mongos = require('./mongos')
  , ReplSet = require('./replset')
  , EventEmitter = require('events').EventEmitter
  , inherits = require('util').inherits
  , Define = require('./metadata')
  , ReadPreference = require('./read_preference')
  , Logger = require('mongodb-core').Logger
  , MongoError = require('mongodb-core').MongoError
  , Db = require('./db')
  , f = require('util').format
  , assign = require('./utils').assign
  , shallowClone = require('./utils').shallowClone
  , authenticate = require('./authenticate');

/**
 * @fileOverview The **MongoClient** class is a class that allows for making Connections to MongoDB.
 *
 * @example
 * var MongoClient = require('mongodb').MongoClient,
 *   test = require('assert');
 * // Connection url
 * var url = 'mongodb://localhost:27017/test';
 * // Connect using MongoClient
 * MongoClient.connect(url, function(err, db) {
 *   // Get an additional db
 *   db.close();
 * });
 */
var validOptionNames = ['poolSize', 'ssl', 'sslValidate', 'sslCA', 'sslCert',
  'sslKey', 'sslPass', 'sslCRL', 'autoReconnect', 'noDelay', 'keepAlive', 'connectTimeoutMS', 'family',
  'socketTimeoutMS', 'reconnectTries', 'reconnectInterval', 'ha', 'haInterval',
  'replicaSet', 'secondaryAcceptableLatencyMS', 'acceptableLatencyMS',
  'connectWithNoPrimary', 'authSource', 'w', 'wtimeout', 'j', 'forceServerObjectId',
  'serializeFunctions', 'ignoreUndefined', 'raw', 'promoteLongs', 'bufferMaxEntries',
  'readPreference', 'pkFactory', 'promiseLibrary', 'readConcern', 'maxStalenessSeconds',
  'loggerLevel', 'logger', 'promoteValues', 'promoteBuffers', 'promoteLongs',
  'domainsEnabled', 'keepAliveInitialDelay', 'checkServerIdentity', 'validateOptions'];
var ignoreOptionNames = ['native_parser'];
var legacyOptionNames = ['server', 'replset', 'replSet', 'mongos', 'db'];

function validOptions(options) {
  var _validOptions = validOptionNames.concat(legacyOptionNames);

  for(var name in options) {
    if(ignoreOptionNames.indexOf(name) != -1) {
      continue;
    }

    if(_validOptions.indexOf(name) == -1 && options.validateOptions) {
      return new MongoError(f('option %s is not supported', name));
    } else if(_validOptions.indexOf(name) == -1) {
      console.warn(f('the options [%s] is not supported', name));
    }

    if(legacyOptionNames.indexOf(name) != -1) {
      console.warn(f('the server/replset/mongos options are deprecated, '
      + 'all their options are supported at the top level of the options object [%s]', validOptionNames));
    }
  }
}

/**
 * Creates a new MongoClient instance
 * @class
 * @return {MongoClient} a MongoClient instance.
 */
function MongoClient() {
  if(!(this instanceof MongoClient)) return new MongoClient();

  // Set up event emitter
  EventEmitter.call(this);

  /**
   * The callback format for results
   * @callback MongoClient~connectCallback
   * @param {MongoError} error An error instance representing the error during the execution.
   * @param {Db} db The connected database.
   */

  /**
   * Connect to MongoDB using a url as documented at
   *
   *  docs.mongodb.org/manual/reference/connection-string/
   *
   * Note that for replicasets the replicaSet query parameter is required in the 2.0 driver
   *
   * @method
   * @param {string} url The connection URI string
   * @param {object} [options] Optional settings.
   * @param {number} [options.poolSize=5] poolSize The maximum size of the individual server pool.
   * @param {boolean} [options.ssl=false] Enable SSL connection.
   * @param {Buffer} [options.sslCA=undefined] SSL Certificate store binary buffer
   * @param {Buffer} [options.sslCRL=undefined] SSL Certificate revocation list binary buffer
   * @param {Buffer} [options.sslCert=undefined] SSL Certificate binary buffer
   * @param {Buffer} [options.sslKey=undefined] SSL Key file binary buffer
   * @param {string} [options.sslPass=undefined] SSL Certificate pass phrase
   * @param {boolean|function} [options.checkServerIdentity=true] Ensure we check server identify during SSL, set to false to disable checking. Only works for Node 0.12.x or higher. You can pass in a boolean or your own checkServerIdentity override function.
   * @param {boolean} [options.autoReconnect=true] Enable autoReconnect for single server instances
   * @param {boolean} [options.noDelay=true] TCP Connection no delay
<<<<<<< HEAD
   * @param {boolean} [options.keepAlive=30000] The number of milliseconds to wait before initiating keepAlive on the TCP socket.
=======
   * @param {number} [options.family=4] Version of IP stack. Defaults to 4.
   * @param {boolean} [options.keepAlive=0] The number of milliseconds to wait before initiating keepAlive on the TCP socket.
>>>>>>> c1a66eb5
   * @param {number} [options.connectTimeoutMS=30000] TCP Connection timeout setting
   * @param {number} [options.socketTimeoutMS=360000] TCP Socket timeout setting
   * @param {number} [options.reconnectTries=30] Server attempt to reconnect #times
   * @param {number} [options.reconnectInterval=1000] Server will wait # milliseconds between retries
   * @param {boolean} [options.ha=true] Control if high availability monitoring runs for Replicaset or Mongos proxies.
   * @param {number} [options.haInterval=10000] The High availability period for replicaset inquiry
   * @param {string} [options.replicaSet=undefined] The Replicaset set name
   * @param {number} [options.secondaryAcceptableLatencyMS=15] Cutoff latency point in MS for Replicaset member selection
   * @param {number} [options.acceptableLatencyMS=15] Cutoff latency point in MS for Mongos proxies selection.
   * @param {boolean} [options.connectWithNoPrimary=false] Sets if the driver should connect even if no primary is available
   * @param {string} [options.authSource=undefined] Define the database to authenticate against
   * @param {(number|string)} [options.w=null] The write concern.
   * @param {number} [options.wtimeout=null] The write concern timeout.
   * @param {boolean} [options.j=false] Specify a journal write concern.
   * @param {boolean} [options.forceServerObjectId=false] Force server to assign _id values instead of driver.
   * @param {boolean} [options.serializeFunctions=false] Serialize functions on any object.
   * @param {Boolean} [options.ignoreUndefined=false] Specify if the BSON serializer should ignore undefined fields.
   * @param {boolean} [options.raw=false] Return document results as raw BSON buffers.
   * @param {boolean} [options.promoteLongs=true] Promotes Long values to number if they fit inside the 53 bits resolution.
   * @param {boolean} [options.promoteBuffers=false] Promotes Binary BSON values to native Node Buffers.
   * @param {boolean} [options.promoteValues=true] Promotes BSON values to native types where possible, set to false to only receive wrapper types.
   * @param {number} [options.bufferMaxEntries=-1] Sets a cap on how many operations the driver will buffer up before giving up on getting a working connection, default is -1 which is unlimited.
   * @param {(ReadPreference|string)} [options.readPreference=null] The preferred read preference (ReadPreference.PRIMARY, ReadPreference.PRIMARY_PREFERRED, ReadPreference.SECONDARY, ReadPreference.SECONDARY_PREFERRED, ReadPreference.NEAREST).
   * @param {boolean} [options.domainsEnabled=false] Enable the wrapping of the callback in the current domain, disabled by default to avoid perf hit.
   * @param {object} [options.pkFactory=null] A primary key factory object for generation of custom _id keys.
   * @param {object} [options.promiseLibrary=null] A Promise library class the application wishes to use such as Bluebird, must be ES6 compatible
   * @param {object} [options.readConcern=null] Specify a read concern for the collection. (only MongoDB 3.2 or higher supported)
   * @param {string} [options.readConcern.level='local'] Specify a read concern level for the collection operations, one of [local|majority]. (only MongoDB 3.2 or higher supported)
   * @param {number} [options.maxStalenessSeconds=undefined] The max staleness to secondary reads (values under 10 seconds cannot be guaranteed);
   * @param {string} [options.loggerLevel=undefined] The logging level (error/warn/info/debug)
   * @param {object} [options.logger=undefined] Custom logger object
   * @param {object} [options.validateOptions=false] Validate MongoClient passed in options for correctness.
   * @param {MongoClient~connectCallback} [callback] The command result callback
   * @return {Promise} returns Promise if no callback passed
   */
  this.connect = MongoClient.connect;
}

/**
 * @ignore
 */
inherits(MongoClient, EventEmitter);

var define = MongoClient.define = new Define('MongoClient', MongoClient, false);

/**
 * Connect to MongoDB using a url as documented at
 *
 *  docs.mongodb.org/manual/reference/connection-string/
 *
 * Note that for replicasets the replicaSet query parameter is required in the 2.0 driver
 *
 * @method
 * @static
 * @param {string} url The connection URI string
 * @param {object} [options] Optional settings.
 * @param {number} [options.poolSize=5] poolSize The maximum size of the individual server pool.
 * @param {boolean} [options.ssl=false] Enable SSL connection.
 * @param {Buffer} [options.sslCA=undefined] SSL Certificate store binary buffer
 * @param {Buffer} [options.sslCRL=undefined] SSL Certificate revocation list binary buffer
 * @param {Buffer} [options.sslCert=undefined] SSL Certificate binary buffer
 * @param {Buffer} [options.sslKey=undefined] SSL Key file binary buffer
 * @param {string} [options.sslPass=undefined] SSL Certificate pass phrase
 * @param {boolean|function} [options.checkServerIdentity=true] Ensure we check server identify during SSL, set to false to disable checking. Only works for Node 0.12.x or higher. You can pass in a boolean or your own checkServerIdentity override function.
 * @param {boolean} [options.autoReconnect=true] Enable autoReconnect for single server instances
 * @param {boolean} [options.noDelay=true] TCP Connection no delay
<<<<<<< HEAD
 * @param {boolean} [options.keepAlive=30000] The number of milliseconds to wait before initiating keepAlive on the TCP socket.
=======
 * @param {number} [options.family=4] Version of IP stack. Defaults to 4.
 * @param {boolean} [options.keepAlive=0] The number of milliseconds to wait before initiating keepAlive on the TCP socket.
>>>>>>> c1a66eb5
 * @param {number} [options.connectTimeoutMS=30000] TCP Connection timeout setting
 * @param {number} [options.socketTimeoutMS=360000] TCP Socket timeout setting
 * @param {number} [options.reconnectTries=30] Server attempt to reconnect #times
 * @param {number} [options.reconnectInterval=1000] Server will wait # milliseconds between retries
 * @param {boolean} [options.ha=true] Control if high availability monitoring runs for Replicaset or Mongos proxies.
 * @param {number} [options.haInterval=10000] The High availability period for replicaset inquiry
 * @param {string} [options.replicaSet=undefined] The Replicaset set name
 * @param {number} [options.secondaryAcceptableLatencyMS=15] Cutoff latency point in MS for Replicaset member selection
 * @param {number} [options.acceptableLatencyMS=15] Cutoff latency point in MS for Mongos proxies selection.
 * @param {boolean} [options.connectWithNoPrimary=false] Sets if the driver should connect even if no primary is available
 * @param {string} [options.authSource=undefined] Define the database to authenticate against
 * @param {(number|string)} [options.w=null] The write concern.
 * @param {number} [options.wtimeout=null] The write concern timeout.
 * @param {boolean} [options.j=false] Specify a journal write concern.
 * @param {boolean} [options.forceServerObjectId=false] Force server to assign _id values instead of driver.
 * @param {boolean} [options.serializeFunctions=false] Serialize functions on any object.
 * @param {Boolean} [options.ignoreUndefined=false] Specify if the BSON serializer should ignore undefined fields.
 * @param {boolean} [options.raw=false] Return document results as raw BSON buffers.
 * @param {boolean} [options.promoteLongs=true] Promotes Long values to number if they fit inside the 53 bits resolution.
 * @param {boolean} [options.promoteBuffers=false] Promotes Binary BSON values to native Node Buffers.
 * @param {boolean} [options.promoteValues=true] Promotes BSON values to native types where possible, set to false to only receive wrapper types.
 * @param {number} [options.bufferMaxEntries=-1] Sets a cap on how many operations the driver will buffer up before giving up on getting a working connection, default is -1 which is unlimited.
 * @param {(ReadPreference|string)} [options.readPreference=null] The preferred read preference (ReadPreference.PRIMARY, ReadPreference.PRIMARY_PREFERRED, ReadPreference.SECONDARY, ReadPreference.SECONDARY_PREFERRED, ReadPreference.NEAREST).
 * @param {boolean} [options.domainsEnabled=false] Enable the wrapping of the callback in the current domain, disabled by default to avoid perf hit.
 * @param {object} [options.pkFactory=null] A primary key factory object for generation of custom _id keys.
 * @param {object} [options.promiseLibrary=null] A Promise library class the application wishes to use such as Bluebird, must be ES6 compatible
 * @param {object} [options.readConcern=null] Specify a read concern for the collection. (only MongoDB 3.2 or higher supported)
 * @param {string} [options.readConcern.level='local'] Specify a read concern level for the collection operations, one of [local|majority]. (only MongoDB 3.2 or higher supported)
 * @param {number} [options.maxStalenessSeconds=undefined] The max staleness to secondary reads (values under 10 seconds cannot be guaranteed);
 * @param {string} [options.loggerLevel=undefined] The logging level (error/warn/info/debug)
 * @param {object} [options.logger=undefined] Custom logger object
 * @param {object} [options.validateOptions=false] Validate MongoClient passed in options for correctness.
 * @param {MongoClient~connectCallback} [callback] The command result callback
 * @return {Promise} returns Promise if no callback passed
 */
MongoClient.connect = function(url, options, callback) {
  var args = Array.prototype.slice.call(arguments, 1);
  callback = typeof args[args.length - 1] == 'function' ? args.pop() : null;
  options = args.length ? args.shift() : null;
  options = options || {};
  var self = this;

  // Validate options object
  var err = validOptions(options);

  // Get the promiseLibrary
  var promiseLibrary = options.promiseLibrary;

  // No promise library selected fall back
  if(!promiseLibrary) {
    promiseLibrary = typeof global.Promise == 'function' ?
      global.Promise : require('es6-promise').Promise;
  }

  // Return a promise
  if(typeof callback != 'function') {
    return new promiseLibrary(function(resolve, reject) {
      // Did we have a validation error
      if(err) return reject(err);
      // Attempt to connect
      connect(self, url, options, function(err, db) {
        if(err) return reject(err);
        resolve(db);
      });
    });
  }

  // Did we have a validation error
  if(err) return callback(err);
  // Fallback to callback based connect
  connect(self, url, options, callback);
}

define.staticMethod('connect', {callback: true, promise:true});

var mergeOptions = function(target, source, flatten) {
  for(var name in source) {
    if(source[name] && typeof source[name] == 'object' && flatten) {
      target = mergeOptions(target, source[name], flatten);
    } else {
      target[name] = source[name];
    }
  }

  return target;
}

var createUnifiedOptions = function(finalOptions, options) {
  var childOptions = ['mongos', 'server', 'db'
    , 'replset', 'db_options', 'server_options', 'rs_options', 'mongos_options'];
  var noMerge = ['readconcern'];

  for(var name in options) {
    if(noMerge.indexOf(name.toLowerCase()) != -1) {
      finalOptions[name] = options[name];
    } else if(childOptions.indexOf(name.toLowerCase()) != -1) {
      finalOptions = mergeOptions(finalOptions, options[name], false);
    } else {
      if(options[name] && typeof options[name] == 'object' && !Buffer.isBuffer(options[name]) && !Array.isArray(options[name])) {
        finalOptions = mergeOptions(finalOptions, options[name], true);
      } else {
        finalOptions[name] = options[name];
      }
    }
  }

  return finalOptions;
}

function translateOptions(options) {
  // If we have a readPreference passed in by the db options
  if(typeof options.readPreference == 'string' || typeof options.read_preference == 'string') {
    options.readPreference = new ReadPreference(options.readPreference || options.read_preference);
  }

  // Do we have readPreference tags, add them
  if(options.readPreference && (options.readPreferenceTags || options.read_preference_tags)) {
    options.readPreference.tags = options.readPreferenceTags || options.read_preference_tags;
  }

  // Do we have maxStalenessSeconds
  if(options.maxStalenessSeconds) {
    options.readPreference.maxStalenessSeconds = options.maxStalenessSeconds;
  }

  // Set the socket and connection timeouts
  if(options.socketTimeoutMS == null) options.socketTimeoutMS = 360000;
  if(options.connectTimeoutMS == null) options.connectTimeoutMS = 30000;

  // Create server instances
  return options.servers.map(function(serverObj) {
    return serverObj.domain_socket ?
      new Server(serverObj.domain_socket, 27017, options)
    : new Server(serverObj.host, serverObj.port, options);
  });
}

//
// Collect all events in order from SDAM
//
function collectEvents(self, db) {
  var collectedEvents = [];

  if(self instanceof MongoClient) {
    var events = ["timeout", "close", 'serverOpening', 'serverDescriptionChanged', 'serverHeartbeatStarted',
      'serverHeartbeatSucceeded', 'serverHeartbeatFailed', 'serverClosed', 'topologyOpening',
      'topologyClosed', 'topologyDescriptionChanged', 'joined', 'left', 'ping', 'ha', 'all', 'fullsetup'];
    events.forEach(function(event) {
      db.serverConfig.on(event, function(object1, object2) {
        collectedEvents.push({
          event: event, object1: object1, object2: object2
        });
      });
    });
  }

  return collectedEvents;
}

//
// Replay any events due to single server connection switching to Mongos
//
function replayEvents(self, events) {
  for(var i = 0; i < events.length; i++) {
    self.emit(events[i].event, events[i].object1, events[i].object2);
  }
}

function relayEvents(self, db) {
  if(self instanceof MongoClient) {
    var events = ["timeout", "close", 'serverOpening', 'serverDescriptionChanged', 'serverHeartbeatStarted',
      'serverHeartbeatSucceeded', 'serverHeartbeatFailed', 'serverClosed', 'topologyOpening',
      'topologyClosed', 'topologyDescriptionChanged', 'joined', 'left', 'ping', 'ha', 'all', 'fullsetup'];
    events.forEach(function(event) {
      db.serverConfig.on(event, function(object1, object2) {
        self.emit(event, object1, object2);
      });
    });
  }
}

function createReplicaset(self, options, callback) {
  // Set default options
  var servers = translateOptions(options);
  // Create Db instance
  var db = new Db(options.dbName, new ReplSet(servers, options), options);
  // Propegate the events to the client
  relayEvents(self, db);
  // Open the connection
  db.open(callback);
}

function createMongos(self, options, callback) {
  // Set default options
  var servers = translateOptions(options);
  // Create Db instance
  var db = new Db(options.dbName, new Mongos(servers, options), options)
  // Propegate the events to the client
  relayEvents(self, db);
  // Open the connection
  db.open(callback);
}

function createServer(self, options, callback) {
  // Set default options
  var servers = translateOptions(options);
  // Create db instance
  var db = new Db(options.dbName, servers[0], options);
  // Propegate the events to the client
  var collectedEvents = collectEvents(self, db);
  // Create Db instance
  db.open(function(err, db) {
    if(err) return callback(err);
    // Check if we are really speaking to a mongos
    var ismaster = db.serverConfig.lastIsMaster();

    // Do we actually have a mongos
    if(ismaster && ismaster.msg == 'isdbgrid') {
      // Destroy the current connection
      db.close();
      // Create mongos connection instead
      return createMongos(self, options, callback);
    }

    // Fire all the events
    replayEvents(self, collectedEvents);
    // Propegate the events to the client
    relayEvents(self, db);
    // Otherwise callback
    callback(err, db);
  });
}

function connectHandler(options, callback) {
  return function (err, db) {
    if(err) {
      return process.nextTick(function() {
        try {
          callback(err, null);
        } catch (err) {
          if(db) db.close();
          throw err
        }
      });
    }

    // No authentication just reconnect
    if(!options.auth) {
      return process.nextTick(function() {
        try {
          callback(err, db);
        } catch (err) {
          if(db) db.close();
          throw err
        }
      })
    }

    // What db to authenticate against
    var authentication_db = db;
    if(options.authSource) {
      authentication_db = db.db(options.authSource);
    }

    // Authenticate
    authenticate(authentication_db, options.user, options.password, options, function(err, success) {
      if(success){
        process.nextTick(function() {
          try {
            callback(null, db);
          } catch (err) {
            if(db) db.close();
            throw err
          }
        });
      } else {
        if(db) db.close();
        process.nextTick(function() {
          try {
            callback(err ? err : new Error('Could not authenticate user ' + options.auth[0]), null);
          } catch (err) {
            if(db) db.close();
            throw err
          }
        });
      }
    });
  }
}

/*
 * Connect using MongoClient
 */
var connect = function(self, url, options, callback) {
  options = options || {};
  options = shallowClone(options);

  // If callback is null throw an exception
  if(callback == null) {
    throw new Error("no callback function provided");
  }

  // Get a logger for MongoClient
  var logger = Logger('MongoClient', options);

  // Parse the string
  var object = parse(url, options);
  var _finalOptions = createUnifiedOptions({}, object);
  _finalOptions = mergeOptions(_finalOptions, object, false);
  _finalOptions = createUnifiedOptions(_finalOptions, options);

  // Check if we have connection and socket timeout set
  if(_finalOptions.socketTimeoutMS == null) _finalOptions.socketTimeoutMS = 360000;
  if(_finalOptions.connectTimeoutMS == null) _finalOptions.connectTimeoutMS = 30000;

  // Failure modes
  if(object.servers.length == 0) {
    throw new Error("connection string must contain at least one seed host");
  }

  function connectCallback(err, db) {
    if(err && err.message == 'no mongos proxies found in seed list') {
      if(logger.isWarn()) {
        logger.warn(f('seed list contains no mongos proxies, replicaset connections requires the parameter replicaSet to be supplied in the URI or options object, mongodb://server:port/db?replicaSet=name'));
      }

      // Return a more specific error message for MongoClient.connect
      return callback(new MongoError('seed list contains no mongos proxies, replicaset connections requires the parameter replicaSet to be supplied in the URI or options object, mongodb://server:port/db?replicaSet=name'));
    }

    // Return the error and db instance
    callback(err, db);
  }

  // Do we have a replicaset then skip discovery and go straight to connectivity
  if(_finalOptions.replicaSet || _finalOptions.rs_name) {
    return createReplicaset(self, _finalOptions, connectHandler(_finalOptions, connectCallback));
  } else if(object.servers.length > 1) {
    return createMongos(self, _finalOptions, connectHandler(_finalOptions, connectCallback));
  } else {
    return createServer(self, _finalOptions, connectHandler(_finalOptions, connectCallback));
  }
}

module.exports = MongoClient<|MERGE_RESOLUTION|>--- conflicted
+++ resolved
@@ -101,12 +101,8 @@
    * @param {boolean|function} [options.checkServerIdentity=true] Ensure we check server identify during SSL, set to false to disable checking. Only works for Node 0.12.x or higher. You can pass in a boolean or your own checkServerIdentity override function.
    * @param {boolean} [options.autoReconnect=true] Enable autoReconnect for single server instances
    * @param {boolean} [options.noDelay=true] TCP Connection no delay
-<<<<<<< HEAD
+   * @param {number} [options.family=4] Version of IP stack. Defaults to 4.
    * @param {boolean} [options.keepAlive=30000] The number of milliseconds to wait before initiating keepAlive on the TCP socket.
-=======
-   * @param {number} [options.family=4] Version of IP stack. Defaults to 4.
-   * @param {boolean} [options.keepAlive=0] The number of milliseconds to wait before initiating keepAlive on the TCP socket.
->>>>>>> c1a66eb5
    * @param {number} [options.connectTimeoutMS=30000] TCP Connection timeout setting
    * @param {number} [options.socketTimeoutMS=360000] TCP Socket timeout setting
    * @param {number} [options.reconnectTries=30] Server attempt to reconnect #times
@@ -173,12 +169,8 @@
  * @param {boolean|function} [options.checkServerIdentity=true] Ensure we check server identify during SSL, set to false to disable checking. Only works for Node 0.12.x or higher. You can pass in a boolean or your own checkServerIdentity override function.
  * @param {boolean} [options.autoReconnect=true] Enable autoReconnect for single server instances
  * @param {boolean} [options.noDelay=true] TCP Connection no delay
-<<<<<<< HEAD
+ * @param {number} [options.family=4] Version of IP stack. Defaults to 4.
  * @param {boolean} [options.keepAlive=30000] The number of milliseconds to wait before initiating keepAlive on the TCP socket.
-=======
- * @param {number} [options.family=4] Version of IP stack. Defaults to 4.
- * @param {boolean} [options.keepAlive=0] The number of milliseconds to wait before initiating keepAlive on the TCP socket.
->>>>>>> c1a66eb5
  * @param {number} [options.connectTimeoutMS=30000] TCP Connection timeout setting
  * @param {number} [options.socketTimeoutMS=360000] TCP Socket timeout setting
  * @param {number} [options.reconnectTries=30] Server attempt to reconnect #times
