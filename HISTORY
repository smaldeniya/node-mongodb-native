<<<<<<< HEAD
0.9.7.3-dev
- Allow multiple bson docs to be serialized in bson parser in one go (avoid context switch on c++ driver)
- Amortize documents (only deserialize when accessed)
- New C++ serializer code (based on js)
- MongoS tests
- Better error handling for MongoS situation ()
=======
0.9.7.2-2 2011-12-16
* Fixes infinite streamRecords QueryFailure fix when using Mongos (Issue #442)
>>>>>>> 159baf01

0.9.7.2-1 2011-12-16
* ~10% perf improvement for ObjectId#toHexString (Issue #448, https://github.com/aheckmann)
* Only using process.nextTick on errors emitted on callbacks not on all parsing, reduces number of ticks in the driver
* Changed parsing off bson messages to use process.nextTick to do bson parsing in batches if the message is over 10K as to yield more time to the event look increasing concurrency on big mongoreply messages with multiple documents

0.9.7.2 2011-12-15
* Added SSL support for future version of mongodb (VERY VERY EXPERIMENTAL)
	* pass in the ssl:true option to the server or replicaset server config to enable
	* a bug either in mongodb or node.js does not allow for more than 1 connection pr db instance (poolSize:1).
* Added getTimestamp() method to objectID that returns a date object
* Added finalize function to collection.group
	* function group (keys, condition, initial, reduce, finalize, command, callback)
* Reaper no longer using setTimeout to handle reaping. Triggering is done in the general flow leading to predictable behavior.
	* reaperInterval, set interval for reaper (default 10000 miliseconds)
	* reaperTimeout, set timeout for calls (default 30000 miliseconds)
	* reaper, enable/disable reaper (default false)
* Work around for issues with findAndModify during high concurrency load, insure that the behavior is the same across the 1.8.X branch and 2.X branch of MongoDb
* Reworked multiple db's sharing same connection pool to behave correctly on error, timeout and close
* EnsureIndex command can be executed without a callback (Issue #438)
* Eval function no accepts options including nolock (Issue #432)
	* eval(code, parameters, options, callback) (where options = {nolock:true})

0.9.7.1-2 2011-11-27
* Set statistical selection strategy as default for secondary choice.

0.9.7.1-1 2011-11-27
* Better handling of single server reconnect (fixes some bugs)
* Better test coverage of single server failure
* Correct handling of callbacks on replicaset servers when firewall dropping packets, correct reconnect

0.9.7.1 2011-11-24
* Better handling of dead server for single server instances
* FindOne and find treats selector == null as {}, Issue #403
* Possible to pass in a strategy for the replicaset to pick secondary reader node 
	* parameter strategy
		* ping (default), pings the servers and picks the one with the lowest ping time
		* statistical, measures each request and pick the one with the lowest mean and std deviation
* Set replicaset read preference replicaset.setReadPreference()
	* Server.READ_PRIMARY (use primary server for reads)
	* Server.READ_SECONDARY (from a secondary server (uses the strategy set))
	* tags, {object of tags}
* Added replay of commands issued to a closed connection when the connection is re-established
* Fix isConnected and close on unopened connections. Issue #409, fix by (https://github.com/sethml)
* Moved reaper to db.open instead of constructor (Issue #406)
* Allows passing through of socket connection settings to Server or ReplSetServer under the option socketOptions
  	* timeout = set seconds before connection times out (default 0)
	* noDelay = Disables the Nagle algorithm (default true)
	* keepAlive = Set if keepAlive is used (default 0, which means no keepAlive, set higher than 0 for keepAlive)
	* encoding = ['ascii', 'utf8', or 'base64'] (default null)
* Fixes for handling of errors during shutdown off a socket connection
* Correctly applies socket options including timeout
* Cleanup of test management code to close connections correctly
* Handle parser errors better, closing down the connection and emitting an error
* Correctly emit errors from server.js only wrapping errors that are strings

0.9.7 2011-11-10
* Added priority setting to replicaset manager
* Added correct handling of passive servers in replicaset
* Reworked socket code for simpler clearer handling
* Correct handling of connections in test helpers
* Added control of retries on failure
    * control with parameters retryMiliSeconds and numberOfRetries when creating a db instance
* Added reaper that will timeout and cleanup queries that never return
	* control with parameters reaperInterval and reaperTimeout when creating a db instance
* Refactored test helper classes for replicaset tests
* Allows raw (no bson parser mode for insert, update, remove, find and findOne)
	* control raw mode passing in option raw:true on the commands
	* will return buffers with the binary bson objects
* Fixed memory leak in cursor.toArray
* Fixed bug in command creation for mongodb server with wrong scope of call
* Added db(dbName) method to db.js to allow for reuse of connections against other databases
* Serialization of functions in an object is off by default, override with parameter
	* serializeFunctions [true/false] on db level, collection level or individual insert/update/findAndModify
* Added Long.fromString to c++ class and fixed minor bug in the code (Test case for $gt operator on 64-bit integers, Issue #394)
* FindOne and find now share same code execution and will work in the same manner, Issue #399
* Fix for tailable cursors, Issue #384
* Fix for Cursor rewind broken, Issue #389
* Allow Gridstore.exist to query using regexp, Issue #387, fix by (https://github.com/kaij)
* Updated documentation on https://github.com/christkv/node-mongodb-native
* Fixed toJSON methods across all objects for BSON, Binary return Base64 Encoded data

0.9.6-22 2011-10-15
* Fixed bug in js bson parser that could cause wrong object size on serialization, Issue #370
* Fixed bug in findAndModify that did not throw error on replicaset timeout, Issue #373

0.9.6-21 2011-10-05
* Reworked reconnect code to work correctly
* Handling errors in different parts of the code to ensure that it does not lock the connection
* Consistent error handling for Object.createFromHexString for JS and C++

0.9.6-20 2011-10-04
* Reworked bson.js parser to get rid off Array.shift() due to it allocating new memory for each call. Speedup varies between 5-15% depending on doc
* Reworked bson.cc to throw error when trying to serialize js bson types
* Added MinKey, MaxKey and Double support for JS and C++ parser
* Reworked socket handling code to emit errors on unparsable messages
* Added logger option for Db class, lets you pass in a function in the shape 
	{
		log : function(message, object) {},
		error : function(errorMessage, errorObject) {},
		debug : function(debugMessage, object) {},
	}

  Usage is new Db(new Server(..), {logger: loggerInstance})

0.9.6-19 2011-09-29
* Fixing compatibility issues between C++ bson parser and js parser
* Added Symbol support to C++ parser
* Fixed socket handling bug for seldom misaligned message from mongodb
* Correctly handles serialization of functions using the C++ bson parser

0.9.6-18 2011-09-22
* Fixed bug in waitForConnection that would lead to 100% cpu usage, Issue #352

0.9.6-17 2011-09-21
* Fixed broken exception test causing bamboo to hang
* Handling correctly command+lastError when both return results as in findAndModify, Issue #351

0.9.6-16 2011-09-14
* Fixing a bunch of issues with compatibility with MongoDB 2.0.X branch. Some fairly big changes in behavior from 1.8.X to 2.0.X on the server.
* Error Connection MongoDB V2.0.0 with Auth=true, Issue #348

0.9.6-15 2011-09-09
* Fixed issue where pools would not be correctly cleaned up after an error, Issue #345
* Fixed authentication issue with secondary servers in Replicaset, Issue #334
* Duplicate replica-set servers when omitting port, Issue #341
* Fixing findAndModify to correctly work with Replicasets ensuring proper error handling, Issue #336
* Merged in code from (https://github.com/aheckmann) that checks for global variable leaks

0.9.6-14 2011-09-05
* Minor fixes for error handling in cursor streaming (https://github.com/sethml), Issue #332
* Minor doc fixes
* Some more cursor sort tests added, Issue #333
* Fixes to work with 0.5.X branch
* Fix Db not removing reconnect listener from serverConfig, (https://github.com/sbrekken), Issue #337
* Removed node_events.h includes (https://github.com/jannehietamaki), Issue #339
* Implement correct safe/strict mode for findAndModify.

0.9.6-13 2011-08-24
* Db names correctly error checked for illegal characters

0.9.6-12 2011-08-24
* Nasty bug in GridFS if you changed the default chunk size
* Fixed error handling bug in findOne

0.9.6-11 2011-08-23
* Timeout option not correctly making it to the cursor, Issue #320, Fix from (https://github.com/year2013)
* Fixes for memory leaks when using buffers and C++ parser
* Fixes to make tests pass on 0.5.X
* Cleanup of bson.js to remove duplicated code paths
* Fix for errors occurring in ensureIndex, Issue #326
* Removing require.paths to make tests work with the 0.5.X branch

0.9.6-10 2011-08-11
* Specific type Double for capped collections (https://github.com/mbostock), Issue #312
* Decorating Errors with all all object info from Mongo (https://github.com/laurie71), Issue #308
* Implementing fixes for mongodb 1.9.1 and higher to make tests pass
* Admin validateCollection now takes an options argument for you to pass in full option
* Implemented keepGoing parameter for mongodb 1.9.1 or higher, Issue #310
* Added test for read_secondary count issue, merged in fix from (https://github.com/year2013), Issue #317

0.9.6-9
* Bug fix for bson parsing the key '':'' correctly without crashing

0.9.6-8 
* Changed to using node.js crypto library MD5 digest
* Connect method support documented mongodb: syntax by (https://github.com/sethml)
* Support Symbol type for BSON, serializes to it's own type Symbol, Issue #302, #288
* Code object without scope serializing to correct BSON type
* Lot's of fixes to avoid double callbacks (https://github.com/aheckmann) Issue #304
* Long deserializes as Number for values in the range -2^53 to 2^53, Issue #305 (https://github.com/sethml)
* Fixed C++ parser to reflect JS parser handling of long deserialization
* Bson small optimizations

0.9.6-7 2011-07-13
* JS Bson deserialization bug #287

0.9.6-6 2011-07-12
* FindAndModify not returning error message as other methods Issue #277
* Added test coverage for $push, $pushAll and $inc atomic operations
* Correct Error handling for non 12/24 bit ids on Pure JS ObjectID class Issue #276
* Fixed terrible deserialization bug in js bson code #285
* Fix by andrewjstone to avoid throwing errors when this.primary not defined

0.9.6-5 2011-07-06
* Rewritten BSON js parser now faster than the C parser on my core2duo laptop
* Added option full to indexInformation to get all index info Issue #265
* Passing in ObjectID for new Gridstore works correctly Issue #272

0.9.6-4 2011-07-01
* Added test and bug fix for insert/update/remove without callback supplied

0.9.6-3 2011-07-01
* Added simple grid class called Grid with put, get, delete methods
* Fixed writeBuffer/readBuffer methods on GridStore so they work correctly
* Automatic handling of buffers when using write method on GridStore
* GridStore now accepts a ObjectID instead of file name for write and read methods
* GridStore.list accepts id option to return of file ids instead of filenames
* GridStore close method returns document for the file allowing user to reference _id field

0.9.6-2 2011-06-30
* Fixes for reconnect logic for server object (replays auth correctly)
* More testcases for auth
* Fixes in error handling for replicaset
* Fixed bug with safe parameter that would fail to execute safe when passing w or wtimeout
* Fixed slaveOk bug for findOne method
* Implemented auth support for replicaset and test cases
* Fixed error when not passing in rs_name

0.9.6-1 2011-06-25
* Fixes for test to run properly using c++ bson parser
* Fixes for dbref in native parser (correctly handles ref without db component)
* Connection fixes for replicasets to avoid runtime conditions in cygwin (https://github.com/vincentcr)
* Fixes for timestamp in js bson parser (distinct timestamp type now)

0.9.6 2011-06-21
* Worked around npm version handling bug
* Race condition fix for cygwin (https://github.com/vincentcr)

0.9.5-1 2011-06-21
* Extracted Timestamp as separate class for bson js parser to avoid instanceof problems
* Fixed driver strict mode issue

0.9.5 2011-06-20
* Replicaset support (failover and reading from secondary servers)
* Removed ServerPair and ServerCluster
* Added connection pool functionality
* Fixed serious bug in C++ bson parser where bytes > 127 would generate 2 byte sequences
* Allows for forcing the server to assign ObjectID's using the option {forceServerObjectId: true}

0.6.8
* Removed multiple message concept from bson
* Changed db.open(db) to be db.open(err, db)

0.1 2010-01-30
* Initial release support of driver using native node.js interface
* Supports gridfs specification
* Supports admin functionality<|MERGE_RESOLUTION|>--- conflicted
+++ resolved
@@ -1,14 +1,11 @@
-<<<<<<< HEAD
 0.9.7.3-dev
 - Allow multiple bson docs to be serialized in bson parser in one go (avoid context switch on c++ driver)
 - Amortize documents (only deserialize when accessed)
 - New C++ serializer code (based on js)
-- MongoS tests
-- Better error handling for MongoS situation ()
-=======
+- Mongo tests to handle special Mongos situations
+
 0.9.7.2-2 2011-12-16
 * Fixes infinite streamRecords QueryFailure fix when using Mongos (Issue #442)
->>>>>>> 159baf01
 
 0.9.7.2-1 2011-12-16
 * ~10% perf improvement for ObjectId#toHexString (Issue #448, https://github.com/aheckmann)
